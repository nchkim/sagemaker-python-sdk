# Copyright Amazon.com, Inc. or its affiliates. All Rights Reserved.
#
# Licensed under the Apache License, Version 2.0 (the "License"). You
# may not use this file except in compliance with the License. A copy of
# the License is located at
#
#     http://aws.amazon.com/apache2.0/
#
# or in the "license" file accompanying this file. This file is
# distributed on an "AS IS" BASIS, WITHOUT WARRANTIES OR CONDITIONS OF
# ANY KIND, either express or implied. See the License for the specific
# language governing permissions and limitations under the License.
"""The Pipeline entity for workflow."""
from __future__ import absolute_import

import json
from collections import defaultdict

from copy import deepcopy
from typing import Any, Dict, List, Sequence, Union, Optional, Set

import attr
import botocore
from botocore.exceptions import ClientError

import pandas as pd

from sagemaker import s3
from sagemaker._studio import _append_project_tags
from sagemaker.session import Session
from sagemaker.workflow.callback_step import CallbackOutput, CallbackStep
from sagemaker.workflow.lambda_step import LambdaOutput, LambdaStep
from sagemaker.workflow.entities import (
    Entity,
    Expression,
    RequestType,
)
from sagemaker.workflow.execution_variables import ExecutionVariables
from sagemaker.workflow.parameters import (
    Parameter,
    ParameterString,
    ParameterInteger,
    ParameterFloat,
)
from sagemaker.workflow.pipeline_experiment_config import PipelineExperimentConfig
from sagemaker.workflow.parallelism_config import ParallelismConfiguration
from sagemaker.workflow.properties import Properties
from sagemaker.workflow.steps import Step
from sagemaker.workflow.step_collections import StepCollection
from sagemaker.workflow.condition_step import ConditionStep
from sagemaker.workflow.utilities import (
    list_to_request,
    generate_display_edges,
    generate_table_from_list_of_dict,
)

STEP_COLORS = {
    "Succeeded": "lightgreen",
    "Failed": "red",
    "Executing": "lightblue",
    "Not Executed": "grey",
    "Stopped": "#CBC3E3",
    "Stopping": "#CBC3E3",
    "Starting": "lightblue",
}
PARAMETER_TYPE = {"String": ParameterString, "Integer": ParameterInteger, "Float": ParameterFloat}

_NEXT_STEP_NAME = "NextStepName"
_EDGE_LABEL = "EdgeLabel"
_STEP_NAME = "StepName"
_OUT_BOUND_EDGES = "OutBoundEdges"


def load(pipeline_name: str, sagemaker_session: Session = Session()):
    """Loads an existing pipeline based on the pipeline name and returns a Pipeline object

    Note: the steps in the object are left empty

    Args:
        pipeline_name (str): the name for a specific pipeline
        sagemaker_session (sagemaker.session.Session): Session object that manages interactions
            with Amazon SageMaker APIs and any other AWS services needed. If not specified, the
            pipeline creates one using the default AWS configuration chain.

    Returns:
        Pipeline object
    """
    pipelineEntity = sagemaker_session.sagemaker_client.describe_pipeline(
        PipelineName=pipeline_name
    )
    pipelineDefinition = json.loads(pipelineEntity["PipelineDefinition"])

    parameters = []

    for parameter in pipelineDefinition["Parameters"]:
        parameters.append(
            PARAMETER_TYPE[parameter["Type"]](
                name=parameter["Name"], default_value=parameter.get("DefaultValue", None)
            )
        )

    return ImmutablePipeline(name=pipelineEntity["PipelineName"], parameters=parameters, steps=[])


def list_pipelines(
    sagemaker_session: Session = Session(), max_results: int = 100, next_token: str = None
):
    """Lists all the existing pipelines

    Args:
        sagemaker_session (sagemaker.session.Session): Session object that manages interactions
            with Amazon SageMaker APIs and any other AWS services needed. If not specified, the
            pipeline creates one using the default AWS configuration chain.
        next_token (str): If the result of the previous call was truncated, a token that can be used to retrieve
            the next set of pipelines

    Returns:
        List of ImmutablePipeline objects
    """
    if next_token is None:
        response = sagemaker_session.sagemaker_client.list_pipelines(MaxResults=max_results)
    else:
        response = sagemaker_session.sagemaker_client.list_pipelines(
            NextToken=next_token, MaxResults=max_results
        )
<<<<<<< HEAD
    pipelines = []
=======
    pipelineList = []
>>>>>>> 65177a55
    pipelineSummaries = response["PipelineSummaries"]
    nextToken = response.get("NextToken", None)

    for pipelineSummary in pipelineSummaries:
<<<<<<< HEAD
        pipelines.append(load(pipelineSummary["PipelineName"]))

    return _PipelineList(pipelines=pipelines, next_token=nextToken)
=======
        pipelineList.append(load(pipelineSummary["PipelineName"]))

    return _PipelineList(pipelines=pipelineList, next_token=nextToken)
>>>>>>> 65177a55


def build_visual_dag(
    pipeline_name: str,
    adjacency_list: List[Dict[str, any]],
    display_edges: Set,
    step_statuses: Dict[str, str],
):
    """Builds a Graphviz object that visualizes a pipeline/execution

    Args:
        pipeline_name (str): pipeline name for the visualized pipeline
        adjacency_list (List[Dict[str, any]]): adjacency list for the visualized pipeline
        display_edges (set): edges to be displayed in the visualized pipeline
        step_statuses (Dict[str, str]): step statuses of the steps in an execution

    Returns:
        A Graphviz object
    """
    try:
        import graphviz
    except ImportError:
        raise ImportError(
            """
            Please install graphviz library to use this method.
            Follow installation instructions outlined on the 'Installation' section of
            https://graphviz.readthedocs.io/en/stable/manual.html.
            NOTE: Verify that Graphviz and Anaconda are installed.
            """
        )

    G = graphviz.Digraph(pipeline_name, strict=True)

    for step in adjacency_list:
        parent = step[_STEP_NAME]
        status = step_statuses[parent] if parent in step_statuses else "Not Executed"
        G.node(parent, color=STEP_COLORS[status], style="filled")
        for child in step[_OUT_BOUND_EDGES]:
            child_name = child[_NEXT_STEP_NAME]
            if (parent, child_name) in display_edges:
                edge = child.get(_EDGE_LABEL, None)
                G.edge(parent, child_name, label=edge)

    return G


@attr.s
class Pipeline(Entity):
    """Pipeline for workflow.

    Attributes:
        name (str): The name of the pipeline.
        parameters (Sequence[Parameter]): The list of the parameters.
        pipeline_experiment_config (Optional[PipelineExperimentConfig]): If set,
            the workflow will attempt to create an experiment and trial before
            executing the steps. Creation will be skipped if an experiment or a trial with
            the same name already exists. By default, pipeline name is used as
            experiment name and execution id is used as the trial name.
            If set to None, no experiment or trial will be created automatically.
        steps (Sequence[Union[Step, StepCollection]]): The list of the non-conditional steps
            associated with the pipeline. Any steps that are within the
            `if_steps` or `else_steps` of a `ConditionStep` cannot be listed in the steps of a
            pipeline. Of particular note, the workflow service rejects any pipeline definitions that
            specify a step in the list of steps of a pipeline and that step in the `if_steps` or
            `else_steps` of any `ConditionStep`.
        sagemaker_session (sagemaker.session.Session): Session object that manages interactions
            with Amazon SageMaker APIs and any other AWS services needed. If not specified, the
            pipeline creates one using the default AWS configuration chain.
    """

    name: str = attr.ib(factory=str)
    parameters: Sequence[Parameter] = attr.ib(factory=list)
    pipeline_experiment_config: Optional[PipelineExperimentConfig] = attr.ib(
        default=PipelineExperimentConfig(
            ExecutionVariables.PIPELINE_NAME, ExecutionVariables.PIPELINE_EXECUTION_ID
        )
    )
    steps: Sequence[Union[Step, StepCollection]] = attr.ib(factory=list)
    sagemaker_session: Session = attr.ib(factory=Session)

    _version: str = "2020-12-01"
    _metadata: Dict[str, Any] = dict()

    def to_request(self) -> RequestType:
        """Gets the request structure for workflow service calls."""
        return {
            "Version": self._version,
            "Metadata": self._metadata,
            "Parameters": list_to_request(self.parameters),
            "PipelineExperimentConfig": self.pipeline_experiment_config.to_request()
            if self.pipeline_experiment_config is not None
            else None,
            "Steps": list_to_request(self.steps),
        }

    def to_dict(self) -> Dict[str, any]:
        """Converts Pipeline object into dict

        Returns:
            A dictionary for the Pipeline object
        """
        return {
            "Name": self.name,
            "Parameters": repr(self.parameters),
            "Steps": repr(self.steps),
            "Pipeline Experiment Config": repr(self.pipeline_experiment_config),
            "Sagemaker Session": self.sagemaker_session,
        }

    def create(
        self,
        role_arn: str,
        description: str = None,
        tags: List[Dict[str, str]] = None,
        parallelism_config: ParallelismConfiguration = None,
    ) -> Dict[str, Any]:
        """Creates a Pipeline in the Pipelines service.

        Args:
            role_arn (str): The role arn that is assumed by the pipeline to create step artifacts.
            description (str): A description of the pipeline.
            tags (List[Dict[str, str]]): A list of {"Key": "string", "Value": "string"} dicts as
                tags.
            parallelism_config (Optional[ParallelismConfiguration]): Parallelism configuration
                that is applied to each of the executions of the pipeline. It takes precedence
                over the parallelism configuration of the parent pipeline.

        Returns:
            A response dict from the service.
        """
        tags = _append_project_tags(tags)
        kwargs = self._create_args(role_arn, description, parallelism_config)
        update_args(
            kwargs,
            Tags=tags,
        )
        return self.sagemaker_session.sagemaker_client.create_pipeline(**kwargs)

    def _create_args(
        self, role_arn: str, description: str, parallelism_config: ParallelismConfiguration
    ):
        """Constructs the keyword argument dict for a create_pipeline call.

        Args:
            role_arn (str): The role arn that is assumed by pipelines to create step artifacts.
            description (str): A description of the pipeline.
            parallelism_config (Optional[ParallelismConfiguration]): Parallelism configuration
                that is applied to each of the executions of the pipeline. It takes precedence
                over the parallelism configuration of the parent pipeline.

        Returns:
            A keyword argument dict for calling create_pipeline.
        """
        pipeline_definition = self.definition()
        kwargs = dict(
            PipelineName=self.name,
            RoleArn=role_arn,
        )

        # If pipeline definition is large, upload to S3 bucket and
        # provide PipelineDefinitionS3Location to request instead.
        if len(pipeline_definition.encode("utf-8")) < 1024 * 100:
            kwargs["PipelineDefinition"] = pipeline_definition
        else:
            desired_s3_uri = s3.s3_path_join(
                "s3://", self.sagemaker_session.default_bucket(), self.name
            )
            s3.S3Uploader.upload_string_as_file_body(
                body=pipeline_definition,
                desired_s3_uri=desired_s3_uri,
                sagemaker_session=self.sagemaker_session,
            )
            kwargs["PipelineDefinitionS3Location"] = {
                "Bucket": self.sagemaker_session.default_bucket(),
                "ObjectKey": self.name,
            }

        update_args(
            kwargs, PipelineDescription=description, ParallelismConfiguration=parallelism_config
        )
        return kwargs

    def describe(self) -> Dict[str, Any]:
        """Describes a Pipeline in the Workflow service.

        Returns:
            Response dict from the service. See `boto3 client documentation
            <https://boto3.amazonaws.com/v1/documentation/api/latest/reference/services/\
sagemaker.html#SageMaker.Client.describe_pipeline>`_
        """
        return self.sagemaker_session.sagemaker_client.describe_pipeline(PipelineName=self.name)

    def display(self):
        """Prints out a Graphviz DAG visual for the Pipeline

        Returns:
            A Graphviz object representing the pipeline, if successful.
        """

        pipelineGraph = PipelineGraph.from_pipeline(self)
        adjacencyList = pipelineGraph.adjacency_list_with_edge_labels
        edges = generate_display_edges(adjacencyList)
        stepStatuses = {}

        return build_visual_dag(
            pipeline_name=self.name,
            adjacency_list=adjacencyList,
            step_statuses=stepStatuses,
            display_edges=edges,
        )

    def update(
        self,
        role_arn: str,
        description: str = None,
        parallelism_config: ParallelismConfiguration = None,
    ) -> Dict[str, Any]:
        """Updates a Pipeline in the Workflow service.

        Args:
            role_arn (str): The role arn that is assumed by pipelines to create step artifacts.
            description (str): A description of the pipeline.
            parallelism_config (Optional[ParallelismConfiguration]): Parallelism configuration
                that is applied to each of the executions of the pipeline. It takes precedence
                over the parallelism configuration of the parent pipeline.

        Returns:
            A response dict from the service.
        """
        kwargs = self._create_args(role_arn, description, parallelism_config)
        return self.sagemaker_session.sagemaker_client.update_pipeline(**kwargs)

    def upsert(
        self,
        role_arn: str,
        description: str = None,
        tags: List[Dict[str, str]] = None,
        parallelism_config: ParallelismConfiguration = None,
    ) -> Dict[str, Any]:
        """Creates a pipeline or updates it, if it already exists.

        Args:
            role_arn (str): The role arn that is assumed by workflow to create step artifacts.
            description (str): A description of the pipeline.
            tags (List[Dict[str, str]]): A list of {"Key": "string", "Value": "string"} dicts as
                tags.
            parallelism_config (Optional[Config for parallel steps, Parallelism configuration that
                is applied to each of. the executions

        Returns:
            response dict from service
        """
        exists = True
        try:
            self.describe()
        except ClientError as e:
            err = e.response.get("Error", {})
            if err.get("Code", None) == "ResourceNotFound":
                exists = False
            else:
                raise e

        if not exists:
            response = self.create(role_arn, description, tags, parallelism_config)
        else:
            response = self.update(role_arn, description)
            if tags is not None:
                old_tags = self.sagemaker_session.sagemaker_client.list_tags(
                    ResourceArn=response["PipelineArn"]
                )["Tags"]

                tag_keys = [tag["Key"] for tag in tags]
                for old_tag in old_tags:
                    if old_tag["Key"] not in tag_keys:
                        tags.append(old_tag)

                self.sagemaker_session.sagemaker_client.add_tags(
                    ResourceArn=response["PipelineArn"], Tags=tags
                )
        return response

    def get_last_execution(self, successful: bool = False, pipeline_arn: str = None):
        """Retrieve the last execution of a specified execution status

        Args:
            successful (bool): Desired status of the last execution retrieved
            pipeline_arn (str): Pipeline arn of a desired pipeline execution

        Returns:
            _PipelineExecution object
        """

        if pipeline_arn is None:
            pipeline = self.sagemaker_session.sagemaker_client.describe_pipeline(
                PipelineName=self.name
            )
            pipeline_arn = pipeline["PipelineArn"]

        search_expression = {"Filters": []}
        search_expression["Filters"].append(
            {"Name": "PipelineArn", "Operator": "Equals", "Value": pipeline_arn}
        )

        if successful:
            search_expression["Filters"].append(
                {"Name": "PipelineExecutionStatus", "Operator": "Equals", "Value": "Succeeded"}
            )

        search_args = {"Resource": "PipelineExecution", "SearchExpression": search_expression}

        search_response = self.sagemaker_session.sagemaker_client.search(**search_args)
        execution_arn = search_response["Results"][0]["PipelineExecution"]["PipelineExecutionArn"]
        return _PipelineExecution(arn=execution_arn, pipeline=self)

    def list_executions(self, next_token: str = None, max_results: int = 100):
        """Returns a list of executions done by the current pipeline

        Args:
            next_token (str): If the result of the previous call was truncated, a token that can be used to retrieve
                the next set of pipeline executions

        Returns:
            List of _PipelineExecution objects

        """
        if next_token is None:
            response = self.sagemaker_session.sagemaker_client.list_pipeline_executions(
                PipelineName=self.name, MaxResults=max_results
            )
        else:
            response = self.sagemaker_session.sagemaker_client.list_pipeline_executions(
                PipelineName=self.name, NextToken=next_token, MaxResults=max_results
            )
        pipelineExecutionList = []
        pipelineExecutionSummaries = response["PipelineExecutionSummaries"]
        nextToken = response.get("NextToken", None)

        for pipelineExecutionSummary in pipelineExecutionSummaries:
            pipelineExecutionList.append(
                _PipelineExecution(
                    arn=pipelineExecutionSummary["PipelineExecutionArn"],
                    sagemaker_session=self.sagemaker_session,
                    pipeline=self,
                )
            )

        return _ExecutionList(pipeline_executions=pipelineExecutionList, next_token=nextToken)

    def delete(self) -> Dict[str, Any]:
        """Deletes a Pipeline in the Workflow service.

        Returns:
            A response dict from the service.
        """
        return self.sagemaker_session.sagemaker_client.delete_pipeline(PipelineName=self.name)

    def start(
        self,
        parameters: Dict[str, Union[str, bool, int, float]] = None,
        execution_display_name: str = None,
        execution_description: str = None,
        parallelism_config: ParallelismConfiguration = None,
    ):
        """Starts a Pipeline execution in the Workflow service.

        Args:
            parameters (Dict[str, Union[str, bool, int, float]]): values to override
                pipeline parameters.
            execution_display_name (str): The display name of the pipeline execution.
            execution_description (str): A description of the execution.
            parallelism_config (Optional[ParallelismConfiguration]): Parallelism configuration
                that is applied to each of the executions of the pipeline. It takes precedence
                over the parallelism configuration of the parent pipeline.

        Returns:
            A `_PipelineExecution` instance, if successful.
        """
        kwargs = dict(PipelineName=self.name)
        update_args(
            kwargs,
            PipelineParameters=format_start_parameters(parameters),
            PipelineExecutionDescription=execution_description,
            PipelineExecutionDisplayName=execution_display_name,
            ParallelismConfiguration=parallelism_config,
        )
        response = self.sagemaker_session.sagemaker_client.start_pipeline_execution(**kwargs)
        return _PipelineExecution(
            arn=response["PipelineExecutionArn"],
            sagemaker_session=self.sagemaker_session,
            pipeline=self,
        )

    def definition(self) -> str:
        """Converts a request structure to string representation for workflow service calls."""
        request_dict = self.to_request()
        self._interpolate_step_collection_name_in_depends_on(request_dict["Steps"])
        request_dict["PipelineExperimentConfig"] = interpolate(
            request_dict["PipelineExperimentConfig"], {}, {}
        )
        callback_output_to_step_map = _map_callback_outputs(self.steps)
        lambda_output_to_step_name = _map_lambda_outputs(self.steps)
        request_dict["Steps"] = interpolate(
            request_dict["Steps"],
            callback_output_to_step_map=callback_output_to_step_map,
            lambda_output_to_step_map=lambda_output_to_step_name,
        )

        return json.dumps(request_dict)

    def _interpolate_step_collection_name_in_depends_on(self, step_requests: dict):
        """Insert step names as per `StepCollection` name in depends_on list

        Args:
            step_requests (dict): The raw step request dict without any interpolation.
        """
        step_name_map = {s.name: s for s in self.steps}
        for step_request in step_requests:
            if not step_request.get("DependsOn", None):
                continue
            depends_on = []
            for depend_step_name in step_request["DependsOn"]:
                if isinstance(step_name_map[depend_step_name], StepCollection):
                    depends_on.extend([s.name for s in step_name_map[depend_step_name].steps])
                else:
                    depends_on.append(depend_step_name)
            step_request["DependsOn"] = depends_on


def format_start_parameters(parameters: Dict[str, Any]) -> List[Dict[str, Any]]:
    """Formats start parameter overrides as a list of dicts.

    This list of dicts adheres to the request schema of:

        `{"Name": "MyParameterName", "Value": "MyValue"}`

    Args:
        parameters (Dict[str, Any]): A dict of named values where the keys are
            the names of the parameters to pass values into.
    """
    if parameters is None:
        return None
    return [{"Name": name, "Value": str(value)} for name, value in parameters.items()]


def interpolate(
    request_obj: RequestType,
    callback_output_to_step_map: Dict[str, str],
    lambda_output_to_step_map: Dict[str, str],
) -> RequestType:
    """Replaces Parameter values in a list of nested Dict[str, Any] with their workflow expression.

    Args:
        request_obj (RequestType): The request dict.
        callback_output_to_step_map (Dict[str, str]): A dict of output name -> step name.
        lambda_output_to_step_map (Dict[str, str]): A dict of output name -> step name.

    Returns:
        RequestType: The request dict with Parameter values replaced by their expression.
    """
    try:
        request_obj_copy = deepcopy(request_obj)
        return _interpolate(
            request_obj_copy,
            callback_output_to_step_map=callback_output_to_step_map,
            lambda_output_to_step_map=lambda_output_to_step_map,
        )
    except TypeError as type_err:
        raise TypeError("Not able to interpolate Pipeline definition: %s" % type_err)


def _interpolate(
    obj: Union[RequestType, Any],
    callback_output_to_step_map: Dict[str, str],
    lambda_output_to_step_map: Dict[str, str],
):
    """Walks the nested request dict, replacing Parameter type values with workflow expressions.

    Args:
        obj (Union[RequestType, Any]): The request dict.
        callback_output_to_step_map (Dict[str, str]): A dict of output name -> step name.
    """
    if isinstance(obj, (Expression, Parameter, Properties)):
        return obj.expr

    if isinstance(obj, CallbackOutput):
        step_name = callback_output_to_step_map[obj.output_name]
        return obj.expr(step_name)
    if isinstance(obj, LambdaOutput):
        step_name = lambda_output_to_step_map[obj.output_name]
        return obj.expr(step_name)
    if isinstance(obj, dict):
        new = obj.__class__()
        for key, value in obj.items():
            new[key] = interpolate(value, callback_output_to_step_map, lambda_output_to_step_map)
    elif isinstance(obj, (list, set, tuple)):
        new = obj.__class__(
            interpolate(value, callback_output_to_step_map, lambda_output_to_step_map)
            for value in obj
        )
    else:
        return obj
    return new


def _map_callback_outputs(steps: List[Step]):
    """Iterate over the provided steps, building a map of callback output parameters to step names.

    Args:
        step (List[Step]): The steps list.
    """

    callback_output_map = {}
    for step in steps:
        if isinstance(step, CallbackStep):
            if step.outputs:
                for output in step.outputs:
                    callback_output_map[output.output_name] = step.name

    return callback_output_map


def _map_lambda_outputs(steps: List[Step]):
    """Iterate over the provided steps, building a map of lambda output parameters to step names.

    Args:
        step (List[Step]): The steps list.
    """

    lambda_output_map = {}
    for step in steps:
        if isinstance(step, LambdaStep):
            if step.outputs:
                for output in step.outputs:
                    lambda_output_map[output.output_name] = step.name

    return lambda_output_map


def update_args(args: Dict[str, Any], **kwargs):
    """Updates the request arguments dict with a value, if populated.

    This handles the case when the service API doesn't like NoneTypes for argument values.

    Args:
        request_args (Dict[str, Any]): The request arguments dict.
        kwargs: key, value pairs to update the args dict with.
    """
    for key, value in kwargs.items():
        if value is not None:
            args.update({key: value})


class ImmutablePipeline(Pipeline):
    """ImmutablePipeline to support pipelines that should be immutable."""

    def display(self, pipeline_arn: str = None):
        """Prints out a Directed Acyclic Graph visual of the Pipeline

        Args:
            pipeline_arn (str): The pipeline arn for the desired pipeline to display.

        Returns:
            A Graphviz object representing the pipeline, if successful.
        """
        if pipeline_arn is None:
            pipeline = self.sagemaker_session.sagemaker_client.describe_pipeline(
                PipelineName=self.name
            )
            pipeline_arn = pipeline["PipelineArn"]
        response = self.sagemaker_session.sagemaker_client.describe_pipeline_graph(
            PipelineArn=pipeline_arn
        )
        adjacencyList = response["AdjacencyList"]
        edges = generate_display_edges(adjacencyList)
        stepStatuses = {}

        return build_visual_dag(
            pipeline_name=self.name,
            adjacency_list=adjacencyList,
            step_statuses=stepStatuses,
            display_edges=edges,
        )

    def update(
        self,
        role_arn: str,
        description: str = None,
        parallelism_config: ParallelismConfiguration = None,
    ):
        """Prevents an update on an ImmutablePipeline in the Workflow service.

        Args:
            role_arn (str): The role arn that is assumed by pipelines to create step artifacts.
            description (str): A description of the pipeline. (Defaults to None)
            parallelism_config (ParallelismConfiguration): Parallelism configuration
                that is applied to each of the executions of the pipeline. It takes precedence
                over the parallelism configuration of the parent pipeline. (Defaults to None)

        Returns:
            Exception
        """
        raise RuntimeError("Immutable Pipelines cannot be updated")

    def upsert(
        self,
        role_arn: str,
        description: str = None,
        tags: List[Dict[str, str]] = None,
        parallelism_config: ParallelismConfiguration = None,
    ):
        """Prevents an update on an ImmutablePipeline in the Workflow service.

        Args:
            role_arn (str): The role arn that is assumed by pipelines to create step artifacts.
            description (str): A description of the pipeline. (Defaults to None)
            tags (List[Dict[str, str]]): A list of {"Key": "string", "Value": "string"} dicts as
                tags. (Defaults to None)
            parallelism_config (ParallelismConfiguration): Parallelism configuration
                that is applied to each of the executions of the pipeline. It takes precedence
                over the parallelism configuration of the parent pipeline. (Defaults to None)

        Returns:
            Exception
        """
        raise RuntimeError("Immutable Pipelines cannot be updated")


@attr.s
class _PipelineList:
    """PipelineList class to encapsulate a list of Pipeline objects

    Attributes:
        pipelines (List[Pipeline]): A list of Pipeline objects
        next_token (str): If the result of the previous call was truncated, a token that can be used to retrieve
            the next set of Pipeline objects
    """

    pipelines: Sequence[Pipeline] = attr.ib(factory=list)
    next_token: str = attr.ib(default=None)

<<<<<<< HEAD
    def table(self):
        """Displays the list of Pipeline objects as a Table

        Returns:
            A table visual of the list of Pipeline objects
        """
        input_list = self.pipelines
        next_token = self.next_token

        pd.set_option("display.max_colwidth", None)
        df = pd.DataFrame.from_records([each.to_dict() for each in input_list])
        if next_token is not None:
            df["NextToken"] = ""
            df1 = pd.DataFrame([[""] * len(df.columns)], columns=df.columns)
            df = df.append(df1, ignore_index=True)
            df.loc[df.index[-1], "NextToken"] = next_token

        return df

=======
>>>>>>> 65177a55

@attr.s
class _PipelineExecution:
    """Internal class for encapsulating pipeline execution instances.

    Attributes:
        arn (str): The arn of the pipeline execution.
        sagemaker_session (sagemaker.session.Session): Session object which manages interactions
            with Amazon SageMaker APIs and any other AWS services needed. If not specified, the
            pipeline creates one using the default AWS configuration chain.
        pipeline (Pipeline): Pipeline object tied to the current _PipelineExecution object
    """

    arn: str = attr.ib()
    sagemaker_session: Session = attr.ib(factory=Session)
    pipeline: Pipeline = attr.ib(default=None)

    def to_dict(self):
        """Converts _PipelineExecution object into dict

        Returns:
            A dictionary for _PipelineExecution object
        """
        pipelineName = self.pipeline.name if self.pipeline is not None else None
        return {
            "ExecutionArn": self.arn,
            "Sagemaker Session": self.sagemaker_session,
            "Pipeline": pipelineName,
        }

    def stop(self):
        """Stops a pipeline execution."""
        return self.sagemaker_session.sagemaker_client.stop_pipeline_execution(
            PipelineExecutionArn=self.arn
        )

    def describe(self):
        """Describes a pipeline execution.

        Returns:
             Information about the pipeline execution. See
             `boto3 client describe_pipeline_execution
             <https://boto3.amazonaws.com/v1/documentation/api/latest/reference/services/\
sagemaker.html#SageMaker.Client.describe_pipeline_execution>`_.
        """
        return self.sagemaker_session.sagemaker_client.describe_pipeline_execution(
            PipelineExecutionArn=self.arn,
        )

    def display(self):
        """Prints out a Graphviz DAG visual for a Pipeline's execution

        Returns
            A Graphviz object representing the execution, if Successful
        """

        if isinstance(self.pipeline, ImmutablePipeline):
            pipeline = self.sagemaker_session.sagemaker_client.describe_pipeline(
                PipelineName=self.pipeline.name
            )
            pipeline_arn = pipeline["PipelineArn"]
            response = self.sagemaker_session.sagemaker_client.describe_pipeline_graph(
                PipelineArn=pipeline_arn
            )
            adjacencyList = response["AdjacencyList"]
        else:
            pipelineGraph = PipelineGraph.from_pipeline(self.pipeline)
            adjacencyList = pipelineGraph.adjacency_list_with_edge_labels

        step_statuses = {}
        list_response = self.sagemaker_session.sagemaker_client.list_pipeline_execution_steps(
            PipelineExecutionArn=self.arn
        )
        execution_steps = list_response["PipelineExecutionSteps"]

        edges = generate_display_edges(adjacencyList)
        for step in execution_steps:
            step_statuses[step[_STEP_NAME]] = step["StepStatus"]

        return build_visual_dag(
            pipeline_name=self.pipeline.name,
            adjacency_list=adjacencyList,
            step_statuses=step_statuses,
            display_edges=edges,
        )

    def list_steps(self):
        """Describes a pipeline execution's steps.

        Returns:
             Information about the steps of the pipeline execution in a table. See
             `boto3 client list_pipeline_execution_steps
             <https://boto3.amazonaws.com/v1/documentation/api/latest/reference/services/\
sagemaker.html#SageMaker.Client.list_pipeline_execution_steps>`_.
        """

        response = self.sagemaker_session.sagemaker_client.list_pipeline_execution_steps(
            PipelineExecutionArn=self.arn
        )

        return generate_table_from_list_of_dict(response["PipelineExecutionSteps"], STEP_COLORS)

    def wait(self, delay=30, max_attempts=60):
        """Waits for a pipeline execution.

        Args:
            delay (int): The polling interval. (Defaults to 30 seconds)
            max_attempts (int): The maximum number of polling attempts.
                (Defaults to 60 polling attempts)
        """
        waiter_id = "PipelineExecutionComplete"
        # TODO: this waiter should be included in the botocore
        model = botocore.waiter.WaiterModel(
            {
                "version": 2,
                "waiters": {
                    waiter_id: {
                        "delay": delay,
                        "maxAttempts": max_attempts,
                        "operation": "DescribePipelineExecution",
                        "acceptors": [
                            {
                                "expected": "Succeeded",
                                "matcher": "path",
                                "state": "success",
                                "argument": "PipelineExecutionStatus",
                            },
                            {
                                "expected": "Failed",
                                "matcher": "path",
                                "state": "failure",
                                "argument": "PipelineExecutionStatus",
                            },
                        ],
                    }
                },
            }
        )
        waiter = botocore.waiter.create_waiter_with_client(
            waiter_id, model, self.sagemaker_session.sagemaker_client
        )
        waiter.wait(PipelineExecutionArn=self.arn)


@attr.s
class _ExecutionList:
    """ExecutionList class to encapsulate a list of _PipelineExecution objects

    Attributes:
        pipeline_executions (List[_PipelineExecution]): A list of _PipelineExecution objects
        next_token (str): If the result of the previous call was truncated, a token that can be used to retrieve
            the next set of _PipelineExecution objects
    """

    pipeline_executions: Sequence[_PipelineExecution] = attr.ib(factory=list)
    next_token: str = attr.ib(default=None)

<<<<<<< HEAD
    def table(self):
        """Displays the list of _PipelineExecution objects as a Table

        Returns:
            A table visual of the list of _PipelineExecution objects
        """
        input_list = self.pipeline_executions
        next_token = self.next_token

        pd.set_option("display.max_colwidth", None)
        df = pd.DataFrame.from_records([each.to_dict() for each in input_list])
        if next_token is not None:
            df["NextToken"] = ""
            df1 = pd.DataFrame([[""] * len(df.columns)], columns=df.columns)
            df = df.append(df1, ignore_index=True)
            df.loc[df.index[-1], "NextToken"] = next_token

        return df

=======
>>>>>>> 65177a55

class PipelineGraph:
    """Helper class representing the Pipeline Directed Acyclic Graph (DAG)

    Attributes:
        steps (Sequence[Union[Step, StepCollection]]): Sequence of `Step`s and/or `StepCollection`s
            that represent each node in the pipeline DAG
    """

    def __init__(self, steps: Sequence[Union[Step, StepCollection]]):
        self.step_map = {}
        self._generate_step_map(steps)
        self.adjacency_list = self._initialize_adjacency_list()
        self.adjacency_list_with_edge_labels = self.build_adjacency_list_with_condition_edges()
        if self.is_cyclic():
            raise ValueError("Cycle detected in pipeline step graph.")

    def _generate_step_map(self, steps: Sequence[Union[Step, StepCollection]]):
        """Helper method to create a mapping from Step/Step Collection name to itself."""
        for step in steps:
            if step.name in self.step_map:
                raise ValueError("Pipeline steps cannot have duplicate names. {}".format(step.name))
            self.step_map[step.name] = step
            if isinstance(step, ConditionStep):
                self._generate_step_map(step.if_steps + step.else_steps)
            if isinstance(step, StepCollection):
                self._generate_step_map(step.steps)

    @classmethod
    def from_pipeline(cls, pipeline: Pipeline):
        """Create a PipelineGraph object from the Pipeline object."""
        return cls(pipeline.steps)

    def _initialize_adjacency_list(self) -> Dict[str, List[str]]:
        """Generate an adjacency list representing the step dependency DAG in this pipeline."""

        dependency_list = defaultdict(set)
        for step in self.step_map.values():
            if isinstance(step, Step):
                dependency_list[step.name].update(step._find_step_dependencies(self.step_map))

            if isinstance(step, ConditionStep):
                for child_step in step.if_steps + step.else_steps:
                    if isinstance(child_step, Step):
                        dependency_list[child_step.name].add(step.name)
                    elif isinstance(child_step, StepCollection):
                        child_first_step = self.step_map[child_step.name].steps[0].name
                        dependency_list[child_first_step].add(step.name)

        adjacency_list = {}
        for step in dependency_list:
            for step_dependency in dependency_list[step]:
                adjacency_list[step_dependency] = list(
                    set(adjacency_list.get(step_dependency, []) + [step])
                )
        for step in dependency_list:
            if step not in adjacency_list:
                adjacency_list[step] = []
        return adjacency_list

    def is_cyclic(self) -> bool:
        """Check if this pipeline graph is cyclic.

        Returns true if it is cyclic, false otherwise.
        """

        def is_cyclic_helper(current_step):
            visited_steps.add(current_step)
            recurse_steps.add(current_step)
            for child_step in self.adjacency_list[current_step]:
                if child_step in recurse_steps:
                    return True
                if child_step not in visited_steps:
                    if is_cyclic_helper(child_step):
                        return True
            recurse_steps.remove(current_step)
            return False

        visited_steps = set()
        recurse_steps = set()
        for step in self.adjacency_list:
            if step not in visited_steps:
                if is_cyclic_helper(step):
                    return True
        return False

    def build_adjacency_list_with_condition_edges(self) -> List[Dict[str, any]]:
        """Generates an adjacency list that includes edge labels for Condition Steps"""

        adjacency_list = []
        old_adjacency_list = self.adjacency_list

        if_edges = defaultdict(set)
        else_edges = defaultdict(set)

        for step in self.step_map.values():
            if isinstance(step, ConditionStep):
                for child_step in step.if_steps:
                    if isinstance(child_step, Step):
                        if_edges[step.name].add(child_step.name)
                    elif isinstance(child_step, StepCollection):
                        if_edges[step.name].add(self.step_map[child_step.name].steps[0].name)
                for child_step in step.else_steps:
                    if isinstance(child_step, Step):
                        else_edges[step.name].add(child_step.name)
                    elif isinstance(child_step, StepCollection):
                        else_edges[step.name].add(self.step_map[child_step.name].steps[0].name)

        for step in old_adjacency_list:
            adjacency_list_step = {}

            out_bound_edges = []
            for child_step in old_adjacency_list[step]:
                out_bound_edge = {_NEXT_STEP_NAME: child_step}
                if step in if_edges and child_step in if_edges[step]:
                    out_bound_edge[_EDGE_LABEL] = "True"
                elif step in else_edges and child_step in else_edges[step]:
                    out_bound_edge[_EDGE_LABEL] = "False"
                else:
                    out_bound_edge[_EDGE_LABEL] = None
                out_bound_edges.append(out_bound_edge)

            adjacency_list_step[_STEP_NAME] = step
            adjacency_list_step[_OUT_BOUND_EDGES] = out_bound_edges
            adjacency_list.append(adjacency_list_step)
        return adjacency_list

    def __iter__(self):
        """Perform topological sort traversal of the Pipeline Graph."""

        def topological_sort(current_step):
            visited_steps.add(current_step)
            for child_step in self.adjacency_list[current_step]:
                if child_step not in visited_steps:
                    topological_sort(child_step)
            self.stack.append(current_step)

        visited_steps = set()
        self.stack = []  # pylint: disable=W0201
        for step in self.adjacency_list:
            if step not in visited_steps:
                topological_sort(step)
        return self

    def __next__(self) -> Step:
        """Return the next Step node from the Topological sort order."""

        while self.stack:
            return self.step_map.get(self.stack.pop())
        raise StopIteration<|MERGE_RESOLUTION|>--- conflicted
+++ resolved
@@ -123,24 +123,15 @@
         response = sagemaker_session.sagemaker_client.list_pipelines(
             NextToken=next_token, MaxResults=max_results
         )
-<<<<<<< HEAD
+        
     pipelines = []
-=======
-    pipelineList = []
->>>>>>> 65177a55
     pipelineSummaries = response["PipelineSummaries"]
     nextToken = response.get("NextToken", None)
 
     for pipelineSummary in pipelineSummaries:
-<<<<<<< HEAD
         pipelines.append(load(pipelineSummary["PipelineName"]))
 
     return _PipelineList(pipelines=pipelines, next_token=nextToken)
-=======
-        pipelineList.append(load(pipelineSummary["PipelineName"]))
-
-    return _PipelineList(pipelines=pipelineList, next_token=nextToken)
->>>>>>> 65177a55
 
 
 def build_visual_dag(
@@ -781,7 +772,7 @@
     pipelines: Sequence[Pipeline] = attr.ib(factory=list)
     next_token: str = attr.ib(default=None)
 
-<<<<<<< HEAD
+
     def table(self):
         """Displays the list of Pipeline objects as a Table
 
@@ -800,9 +791,7 @@
             df.loc[df.index[-1], "NextToken"] = next_token
 
         return df
-
-=======
->>>>>>> 65177a55
+        
 
 @attr.s
 class _PipelineExecution:
@@ -960,7 +949,6 @@
     pipeline_executions: Sequence[_PipelineExecution] = attr.ib(factory=list)
     next_token: str = attr.ib(default=None)
 
-<<<<<<< HEAD
     def table(self):
         """Displays the list of _PipelineExecution objects as a Table
 
@@ -980,8 +968,6 @@
 
         return df
 
-=======
->>>>>>> 65177a55
 
 class PipelineGraph:
     """Helper class representing the Pipeline Directed Acyclic Graph (DAG)
