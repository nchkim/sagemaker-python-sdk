--- conflicted
+++ resolved
@@ -1172,13 +1172,9 @@
             pass
 
 
-<<<<<<< HEAD
 def test_get_last_execution_and_list_executions(
     sagemaker_session, role, pipeline_name, region_name
 ):
-=======
-def test_get_last_execution(sagemaker_session, role, pipeline_name, region_name):
->>>>>>> c1885159
     param = ParameterInteger(name="MyInt")
     cond = ConditionEquals(left=param, right=1)
     step_fail = FailStep(
@@ -1229,7 +1225,6 @@
 
         output = pipeline.get_last_execution()
         output_successful = pipeline.get_last_execution(successful=True)
-<<<<<<< HEAD
         list_response = pipeline.list_executions()
         output_list = list_response["PipelineExecutionList"]
 
@@ -1245,25 +1240,13 @@
         assert output_list[1].describe()["PipelineExecutionStatus"] == "Succeeded"
         assert "NextToken" not in list_response
 
-=======
-
-        assert output.arn == execution_fail.arn
-        assert output.pipeline == pipeline
-        assert output.describe()["PipelineExecutionStatus"] == "Failed"
-
-        assert output_successful.arn == execution_success.arn
-        assert output_successful.pipeline == pipeline
-        assert output_successful.describe()["PipelineExecutionStatus"] == "Succeeded"
-
->>>>>>> c1885159
     finally:
         try:
             pipeline.delete()
         except Exception:
-<<<<<<< HEAD
             pass
-
-
+            
+            
 def test_list_pipelines_method(sagemaker_session, role, pipeline_name, region_name):
     instance_count = ParameterInteger(name="InstanceCount", default_value=2)
     outputParam = CallbackOutput(output_name="output", output_type=CallbackOutputTypeEnum.String)
@@ -1341,6 +1324,4 @@
             pipeline1.delete()
             pipeline2.delete()
         except Exception:
-=======
->>>>>>> c1885159
             pass