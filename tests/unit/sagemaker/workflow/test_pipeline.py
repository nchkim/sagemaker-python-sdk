--- conflicted
+++ resolved
@@ -642,8 +642,6 @@
         adjacency_list=describeGraphResponse["AdjacencyList"],
         step_statuses={},
         display_edges=edges,
-<<<<<<< HEAD
-=======
     )
 
 
@@ -710,7 +708,6 @@
         adjacency_list=describeGraphResponse["AdjacencyList"],
         step_statuses=step_statuses,
         display_edges=edges,
->>>>>>> c1885159
     )
 
 
